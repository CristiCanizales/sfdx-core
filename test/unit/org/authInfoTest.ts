/*
 * Copyright (c) 2020, salesforce.com, inc.
 * All rights reserved.
 * Licensed under the BSD 3-Clause license.
 * For full license text, see LICENSE.txt file in the repo root or https://opensource.org/licenses/BSD-3-Clause
 */

/* eslint-disable camelcase */
/* eslint-disable @typescript-eslint/ban-types */
/* eslint-disable @typescript-eslint/no-unsafe-member-access */

import * as pathImport from 'path';
import * as dns from 'dns';
import * as jwt from 'jsonwebtoken';
import { cloneJson, env, includes } from '@salesforce/kit';
import { spyMethod, stubMethod } from '@salesforce/ts-sinon';
import { AnyJson, getJsonMap, JsonMap, toJsonMap } from '@salesforce/ts-types';
import { expect } from 'chai';
import { Transport } from 'jsforce/lib/transport';

import { OAuth2 } from 'jsforce';
<<<<<<< HEAD
import { SinonSpy, SinonStub, match } from 'sinon';
=======
import { SinonSpy, SinonStub } from 'sinon';
import { AuthFields, AuthInfo, Org } from '../../../src/org';
>>>>>>> e74bcd44
import { JwtOAuth2Config } from '../../../src/org/authInfo';
import { MockTestOrgData, shouldThrow, shouldThrowSync, TestContext } from '../../../src/testSetup';
import { OrgConfigProperties } from '../../../src/org/orgConfigProperties';
import { AliasAccessor, OrgAccessor, StateAggregator } from '../../../src/stateAggregator';
import { Crypto } from '../../../src/crypto/crypto';
import { Config } from '../../../src/config/config';
import { SfdcUrl } from '../../../src/util/sfdcUrl';

class AuthInfoMockOrg extends MockTestOrgData {
  public privateKey = 'authInfoTest/jwt/server.key';
  public expirationDate = '12-02-20';
  public encryptedAccessToken = this.accessToken;
  public defaultConnectedAppInfo = {
    clientId: 'PlatformCLI',
    clientSecret: '',
  };

  public async getConfig(): Promise<AuthFields> {
    return {
      accessToken: this.accessToken,
      clientId: this.clientId,
      instanceUrl: this.instanceUrl,
      loginUrl: this.loginUrl,
      privateKey: this.privateKey,
      username: this.username,
      orgId: this.orgId,
      namespacePrefix: this.namespacePrefix,
    };
  }
}

describe('AuthInfo', () => {
  // Setup the test environment.
  const $$ = new TestContext();

  let testOrg: AuthInfoMockOrg;

  let postParamsStub: SinonStub;
  let orgAccessorReadSpy: SinonSpy;
  let authInfoStubs = {} as Record<string, SinonSpy | SinonStub>;

  // Walk an object deeply looking for the attribute name of clientSecret or values that contain the client secret
  // or decrypted refresh token.
  const walkAndSearchForSecrets = (obj: JsonMap, decryptedRefreshToken: string) => {
    const keys = Object.keys(obj);
    keys.forEach((key: string) => {
      const child = getJsonMap(obj, key);
      if (child) {
        walkAndSearchForSecrets(child, decryptedRefreshToken);
      }
      const keyUpper = key.toUpperCase();

      // If the key is likely a clientSecret "ish" attribute and the value is a string.
      // reminder:'clientSecretFn' is always legit.
      if (keyUpper.includes('SECRET') && keyUpper.includes('CLIENT') && obj[key]) {
        throw new Error('Key indicates client secret.');
      }

      if (includes(getJsonMap(obj, key), testOrg.defaultConnectedAppInfo.clientSecret)) {
        throw new Error(`Client secret present as value in object with key: ${key}`);
      }

      if (includes(getJsonMap(obj, key), decryptedRefreshToken)) {
        throw new Error(`Refresh token present as value in object with key: ${key}`);
      }
    });
  };

  const stubUserRequest = (
    userInfoResponse: JsonMap = {
      statusCode: 200,
      body: { preferred_username: testOrg.username, organization_id: testOrg.orgId },
    },
    userResponse: JsonMap = { statusCode: 200, body: { Username: testOrg.username.toUpperCase() } }
  ): SinonStub => {
    const userInfoResponseBody = {
      statusCode: userInfoResponse.statusCode,
      body: JSON.stringify(userInfoResponse.body),
    };
    const userResponseBody = {
      statusCode: userResponse.statusCode,
      body: JSON.stringify(userResponse.body),
    };
    return stubMethod($$.SANDBOX, Transport.prototype, 'httpRequest')
      .onFirstCall()
      .resolves(userInfoResponseBody)
      .onSecondCall()
      .resolves(userResponseBody);
  };

  beforeEach(async () => {
    testOrg = new AuthInfoMockOrg();

    postParamsStub = stubMethod($$.SANDBOX, OAuth2.prototype, '_postParams');

    orgAccessorReadSpy = spyMethod($$.SANDBOX, OrgAccessor.prototype, 'read');

    authInfoStubs = {
      initAuthOptions: spyMethod($$.SANDBOX, AuthInfo.prototype, 'initAuthOptions'),
      update: spyMethod($$.SANDBOX, AuthInfo.prototype, 'update'),
      authJwt: spyMethod($$.SANDBOX, AuthInfo.prototype, 'authJwt'),
      buildRefreshTokenConfig: spyMethod($$.SANDBOX, AuthInfo.prototype, 'buildRefreshTokenConfig'),
      exchangeToken: spyMethod($$.SANDBOX, AuthInfo.prototype, 'exchangeToken'),
    };
  });

  describe('Secret Tests', () => {
    let authInfo: AuthInfo;
    let decryptedRefreshToken: string;

    beforeEach(async () => {
      const oauth2Options = { authCode: testOrg.authcode, loginUrl: testOrg.loginUrl };
      const authResponse = {
        access_token: testOrg.accessToken,
        instance_url: testOrg.instanceUrl,
        id: '00DAuthInfoTest_orgId/005AuthInfoTest_userId',
        refresh_token: testOrg.refreshToken,
      };

      // Stub the http requests (OAuth2.requestToken() and the request for the username)
      postParamsStub.resolves(authResponse);
      stubUserRequest();
      authInfo = await AuthInfo.create({ oauth2Options });

      // @ts-expect-error - undefined un-assignable to string
      decryptedRefreshToken = authInfo.getFields(true).refreshToken;
    });

    describe('getFields', () => {
      it('return value should not have a client secret or decrypted refresh token', () => {
        const fields = authInfo.getFields();
        const strObj = JSON.stringify(fields);
        // verify the returned object doesn't have secrets
        expect(() => walkAndSearchForSecrets(toJsonMap(fields) || {}, decryptedRefreshToken)).to.not.throw();

        expect(strObj).does.not.include(decryptedRefreshToken);
      });
    });

    describe('getOrgFrontDoorUrl', () => {
      it('return front door url', () => {
        const url = authInfo.getOrgFrontDoorUrl();
        const fields = authInfo.getFields(true);
        expect(url).include(fields.accessToken);
        expect(url).include(fields.instanceUrl);
        expect(url).include('/secur/frontdoor');
      });
    });

    describe('getConnectionOptions', () => {
      it('return value should not have a client secret or decrypted refresh token', () => {
        const fields = authInfo.getConnectionOptions();
        const strObj = JSON.stringify(fields);

        // verify the returned object doesn't have secrets
        expect(() => walkAndSearchForSecrets(toJsonMap(fields) || {}, decryptedRefreshToken)).to.not.throw();

        // double check the stringified objects don't have secrets.
        expect(strObj).does.not.include(decryptedRefreshToken);
      });
    });

    describe('AuthInfo', () => {
      it('should not have a client secret or decrypted refresh token', () => {
        const authInfoString = JSON.stringify(authInfo);

        // verify the returned object doesn't have secrets
        expect(() => walkAndSearchForSecrets(toJsonMap(authInfo) || {}, decryptedRefreshToken)).to.not.throw();

        // double check the stringified objects don't have secrets.
        expect(authInfoString).does.not.include(decryptedRefreshToken);
      });
    });
  });

  describe('create', () => {
    const verifyAuthInfoRefreshToken = (
      authInfo: AuthInfo,
      authResponse: { access_token: string; instance_url: string },
      config?: { clientId?: string }
    ) => {
      // Verify the returned AuthInfo instance
      const authInfoConnOpts = authInfo.getConnectionOptions();
      expect(authInfoConnOpts).to.have.property('accessToken', authResponse.access_token);
      expect(authInfoConnOpts).to.have.property('instanceUrl', authResponse.instance_url);
      expect(authInfoConnOpts).to.not.have.property('refreshToken');
      expect(authInfoConnOpts['oauth2']).to.have.property('loginUrl', testOrg.instanceUrl);
      if (config?.clientId) {
        expect(authInfoConnOpts['oauth2']).to.have.property('clientId', config?.clientId);
      } else {
        expect(authInfoConnOpts['oauth2']).to.have.property('clientId', testOrg.defaultConnectedAppInfo.clientId);
      }

      expect(authInfoConnOpts['oauth2']).to.have.property('redirectUri', testOrg.redirectUri);
      expect(authInfo.getUsername()).to.equal(testOrg.username);
      expect(authInfo.isAccessTokenFlow(), 'authInfo.isAccessTokenFlow() should be false').to.be.false;
      expect(authInfo.isRefreshTokenFlow(), 'authInfo.isRefreshTokenFlow() should be true').to.be.true;
      expect(authInfo.isJwt(), 'authInfo.isJwt() should be false').to.be.false;
      expect(authInfo.isOauth(), 'authInfo.isOauth() should be true').to.be.true;
    };

    it('should return an AuthInfo instance when passed an access token as username', async () => {
      await $$.stubConfig({ [OrgConfigProperties.ORG_INSTANCE_URL]: testOrg.instanceUrl });

      const username =
        '00Dxx0000000001!AQEAQI3AIbublfW11ATFJl9T122vVPj5QaInBp6h9nPsUK8oW4rW5Os0ZjtsUU.DG9rXytUCh3RZvc_XYoRULiHeTMjyi6T1';
      const authInfo = await AuthInfo.create({ username });

      const expectedFields = {
        accessToken: username,
        instanceUrl: testOrg.instanceUrl,
        loginUrl: testOrg.instanceUrl,
      };
      expect(authInfo.getConnectionOptions()).to.deep.equal(expectedFields);
      expect(authInfo.isAccessTokenFlow(), 'authInfo.isAccessTokenFlow() should be true').to.be.true;
      expect(authInfo.isRefreshTokenFlow(), 'authInfo.isRefreshTokenFlow() should be false').to.be.false;
      expect(authInfo.isJwt(), 'authInfo.isJwt() should be false').to.be.false;
      expect(authInfo.isOauth(), 'authInfo.isOauth() should be false').to.be.false;
    });

    it('should return an AuthInfo instance when passed a parent username', async () => {
      await $$.stubConfig({ [OrgConfigProperties.ORG_INSTANCE_URL]: testOrg.instanceUrl });
      // Stub the http request (OAuth2.refreshToken())
      // This will be called for both, and we want to make sure the clientSecret is the
      // same for both.
      postParamsStub.callsFake((params) => {
        expect(params.client_secret).to.deep.equal(testOrg.clientSecret);
        return {
          access_token: testOrg.accessToken,
          instance_url: testOrg.instanceUrl,
          refresh_token: testOrg.refreshToken,
          id: '00DAuthInfoTest_orgId/005AuthInfoTest_userId',
        };
      });

      const parentUsername = 'test@test.com_username_SaveTest1';
      await AuthInfo.create({
        username: parentUsername,
        oauth2Options: {
          clientId: testOrg.clientId,
          clientSecret: testOrg.clientSecret,
          loginUrl: testOrg.instanceUrl,
          authCode: testOrg.authcode,
        },
      });

      const authInfo = await AuthInfo.create({
        username: testOrg.username,
        parentUsername,
        oauth2Options: {
          loginUrl: testOrg.instanceUrl,
          authCode: testOrg.authcode,
        },
      });

      expect(postParamsStub.calledTwice).to.true;
      expect(authInfo.isAccessTokenFlow(), 'authInfo.isAccessTokenFlow() should be false').to.be.false;
      expect(authInfo.isRefreshTokenFlow(), 'authInfo.isRefreshTokenFlow() should be false').to.be.true;
      expect(authInfo.isJwt(), 'authInfo.isJwt() should be false').to.be.false;
      expect(authInfo.isOauth(), 'authInfo.isOauth() should be true').to.be.true;

      const expectedAuthConfig = {
        accessToken: testOrg.accessToken,
        instanceUrl: testOrg.instanceUrl,
        username: testOrg.username,
        orgId: '00DAuthInfoTest_orgId',
        loginUrl: testOrg.instanceUrl,
        refreshToken: testOrg.refreshToken,
        clientId: testOrg.clientId,
        clientSecret: testOrg.clientSecret,
        isDevHub: false,
      };
      expect(authInfoStubs.update.secondCall.args[0]).to.deep.equal(expectedAuthConfig);
    });

    it('should return an AuthInfo instance when passed an access token and instanceUrl for the access token flow', async () => {
      await $$.stubConfig({ [OrgConfigProperties.ORG_INSTANCE_URL]: testOrg.instanceUrl });

      stubUserRequest();

      const accessToken =
        '00Dxx0000000001!AQEAQI3AIbublfW11ATFJl9T122vVPj5QaInBp6h9nPsUK8oW4rW5Os0ZjtsUU.DG9rXytUCh3RZvc_XYoRULiHeTMjyi6T1';
      const authInfo = await AuthInfo.create({
        username: 'test',
        accessTokenOptions: {
          accessToken,
          instanceUrl: testOrg.instanceUrl,
          loginUrl: testOrg.instanceUrl,
        },
      });

      const expectedFields = {
        accessToken,
        instanceUrl: testOrg.instanceUrl,
        loginUrl: testOrg.instanceUrl,
      };
      expect(authInfo.getConnectionOptions()).to.deep.equal(expectedFields);
      expect(authInfo.isAccessTokenFlow(), 'authInfo.isAccessTokenFlow() should be true').to.be.true;
      expect(authInfo.isRefreshTokenFlow(), 'authInfo.isRefreshTokenFlow() should be false').to.be.false;
      expect(authInfo.isJwt(), 'authInfo.isJwt() should be false').to.be.false;
      expect(authInfo.isOauth(), 'authInfo.isOauth() should be false').to.be.false;
    });

    describe('JWT', () => {
      it('should return a JWT AuthInfo instance when passed a username and JWT auth options', async () => {
        $$.setConfigStubContents('AuthInfoConfig', { contents: await testOrg.getConfig() });
        const jwtConfig = {
          clientId: testOrg.clientId,
          loginUrl: testOrg.loginUrl,
          privateKey: testOrg.privateKey,
        };
        const jwtConfigClone = cloneJson(jwtConfig);
        const authResponse = {
          access_token: testOrg.accessToken,
          instance_url: testOrg.instanceUrl,
          id: '00DAuthInfoTest_orgId/005AuthInfoTest_userId',
        };

        // Stub file I/O, http requests, and the DNS lookup
        const readJwtKey = stubMethod($$.SANDBOX, AuthInfo.prototype, 'readJwtKey').resolves(
          'authInfoTest_private_key'
        );
        postParamsStub.resolves(authResponse);
        stubMethod($$.SANDBOX, jwt, 'sign').resolves('authInfoTest_jwtToken');
        stubMethod($$.SANDBOX, dns, 'lookup').callsFake((url: string, done: (v: AnyJson, w: JsonMap) => {}) =>
          done(null, { address: '1.1.1.1', family: 4 })
        );

        // Create the JWT AuthInfo instance
        const authInfo = await AuthInfo.create({
          username: testOrg.username,
          oauth2Options: jwtConfig,
        });

        // Verify the returned AuthInfo instance
        const authInfoConnOpts = authInfo.getConnectionOptions();
        expect(authInfoConnOpts).to.have.property('accessToken', authResponse.access_token);
        expect(authInfoConnOpts).to.have.property('instanceUrl', authResponse.instance_url);
        expect(authInfoConnOpts).to.have.property('refreshFn').and.is.a('function');
        expect(authInfo.getUsername()).to.equal(testOrg.username);
        expect(authInfo.isAccessTokenFlow(), 'authInfo.isAccessTokenFlow() should be false').to.be.false;
        expect(authInfo.isRefreshTokenFlow(), 'authInfo.isRefreshTokenFlow() should be false').to.be.false;
        expect(authInfo.isJwt(), 'authInfo.isJwt() should be true').to.be.true;
        expect(authInfo.isOauth(), 'authInfo.isOauth() should be false').to.be.false;

        // Verify expected methods are called with expected args
        expect(authInfoStubs.initAuthOptions.called).to.be.true;
        expect(authInfoStubs.initAuthOptions.firstCall.args[0]).to.equal(jwtConfig);
        expect(authInfoStubs.update.called).to.be.true;
        expect(authInfoStubs.authJwt.called).to.be.true;
        expect(authInfoStubs.authJwt.firstCall.args[0]).to.include(jwtConfig);
        expect(
          orgAccessorReadSpy.callCount,
          'should have read an auth file once to ensure auth data did not already exist'
        ).to.equal(1);
        expect(readJwtKey.called).to.be.true;

        // Verify the jwtConfig object was not mutated by init() or authJwt()
        expect(jwtConfig).to.deep.equal(jwtConfigClone);

        const expectedAuthConfig = {
          accessToken: authResponse.access_token,
          clientId: testOrg.clientId,
          instanceUrl: testOrg.instanceUrl,
          orgId: authResponse.id.split('/')[0],
          loginUrl: jwtConfig.loginUrl,
          privateKey: jwtConfig.privateKey,
          isDevHub: false,
        };
        expect(authInfoStubs.update.firstCall.args[0]).to.deep.equal(expectedAuthConfig);
      });

      it('should return a JWT AuthInfo instance when passed a username from an auth file', async () => {
        const jwtData = await testOrg.getConfig();
        $$.setConfigStubContents('AuthInfoConfig', { contents: jwtData });

        // Create the JWT AuthInfo instance
        const authInfo = await AuthInfo.create({ username: testOrg.username });

        // Verify the returned AuthInfo instance
        const authInfoConnOpts = authInfo.getConnectionOptions();
        expect(authInfoConnOpts).to.have.property('accessToken', testOrg.accessToken);
        expect(authInfoConnOpts).to.have.property('instanceUrl', testOrg.instanceUrl);
        expect(authInfoConnOpts).to.have.property('refreshFn').and.is.a('function');
        expect(authInfo.getUsername()).to.equal(testOrg.username);
        expect(authInfo.isAccessTokenFlow(), 'authInfo.isAccessTokenFlow() should be false').to.be.false;
        expect(authInfo.isRefreshTokenFlow(), 'authInfo.isRefreshTokenFlow() should be false').to.be.false;
        expect(authInfo.isJwt(), 'authInfo.isJwt() should be true').to.be.true;
        expect(authInfo.isOauth(), 'authInfo.isOauth() should be false').to.be.false;

        // Verify authInfo.fields are encrypted
        expect(authInfo.getFields().accessToken).equals(jwtData.accessToken);
      });

      it('should throw an AuthInfoOverwriteError when both username and oauth data passed and auth file exists', async () => {
        $$.setConfigStubContents('AuthInfoConfig', { contents: await testOrg.getConfig() });
        stubMethod($$.SANDBOX, OrgAccessor.prototype, 'hasFile').resolves(true);

        try {
          await shouldThrow(
            AuthInfo.create({
              username: testOrg.username,
              oauth2Options: {
                clientId: testOrg.clientId,
                loginUrl: testOrg.loginUrl,
                privateKey: testOrg.privateKey,
              },
            })
          );
        } catch (err) {
          expect((err as Error).name).to.equal('AuthInfoOverwriteError');
        }
      });

      it('should throw a JWTAuthError when auth fails via a OAuth2.jwtAuthorize()', async () => {
        const jwtConfig = {
          clientId: testOrg.clientId,
          loginUrl: testOrg.loginUrl,
          privateKey: testOrg.privateKey,
        };

        // Stub file I/O, http requests, and the DNS lookup
        stubMethod($$.SANDBOX, AuthInfo.prototype, 'readJwtKey').resolves('authInfoTest_private_key');
        postParamsStub.throws(new Error('authInfoTest_ERROR_MSG'));
        stubMethod($$.SANDBOX, jwt, 'sign').resolves('authInfoTest_jwtToken');
        stubMethod($$.SANDBOX, dns, 'lookup').callsFake((url: string, done: (v: AnyJson, w: JsonMap) => {}) =>
          done(null, { address: '1.1.1.1', family: 4 })
        );

        // Create the JWT AuthInfo instance
        try {
          await shouldThrow(AuthInfo.create({ username: testOrg.username, oauth2Options: jwtConfig }));
        } catch (err) {
          expect((err as Error).name).to.equal('JwtAuthError');
        }
      });

      it('should return a JWT AuthInfo instance when passed a username and JWT auth options despite failed DNS lookup', async () => {
        $$.setConfigStubContents('AuthInfoConfig', { contents: await testOrg.getConfig() });

        const jwtConfig = {
          clientId: testOrg.clientId,
          loginUrl: testOrg.loginUrl,
          privateKey: testOrg.privateKey,
        };
        const jwtConfigClone = cloneJson(jwtConfig);
        const authResponse = {
          access_token: testOrg.accessToken,
          instance_url: testOrg.instanceUrl,
          id: '00DAuthInfoTest_orgId/005AuthInfoTest_userId',
        };

        // Stub file I/O, http requests, and the DNS lookup
        const readJwtKey = stubMethod($$.SANDBOX, AuthInfo.prototype, 'readJwtKey').resolves(
          'authInfoTest_private_key'
        );
        postParamsStub.resolves(authResponse);
        stubMethod($$.SANDBOX, jwt, 'sign').resolves('authInfoTest_jwtToken');
        stubMethod($$.SANDBOX, SfdcUrl.prototype, 'lookup').throws();

        // Create the JWT AuthInfo instance
        const authInfo = await AuthInfo.create({
          username: testOrg.username,
          oauth2Options: jwtConfig,
        });

        // Verify the returned AuthInfo instance
        const authInfoConnOpts = authInfo.getConnectionOptions();
        expect(authInfoConnOpts).to.have.property('accessToken', authResponse.access_token);
        expect(authInfoConnOpts).to.have.property('instanceUrl', testOrg.loginUrl);
        expect(authInfoConnOpts).to.have.property('refreshFn').and.is.a('function');
        expect(authInfo.getUsername()).to.equal(testOrg.username);
        expect(authInfo.isAccessTokenFlow(), 'authInfo.isAccessTokenFlow() should be false').to.be.false;
        expect(authInfo.isRefreshTokenFlow(), 'authInfo.isRefreshTokenFlow() should be false').to.be.false;
        expect(authInfo.isJwt(), 'authInfo.isJwt() should be true').to.be.true;
        expect(authInfo.isOauth(), 'authInfo.isOauth() should be false').to.be.false;

        // Verify expected methods are called with expected args
        expect(authInfoStubs.initAuthOptions.called).to.be.true;
        expect(authInfoStubs.initAuthOptions.firstCall.args[0]).to.equal(jwtConfig);
        expect(authInfoStubs.update.called).to.be.true;
        expect(authInfoStubs.authJwt.called).to.be.true;
        expect(authInfoStubs.authJwt.firstCall.args[0]).to.include(jwtConfig);
        expect(
          orgAccessorReadSpy.callCount,
          'should have read an auth file once to ensure auth data did not already exist'
        ).to.equal(1);
        expect(readJwtKey.called).to.be.true;

        // Verify the jwtConfig object was not mutated by init() or authJwt()
        expect(jwtConfig).to.deep.equal(jwtConfigClone);

        const expectedAuthConfig = {
          accessToken: authResponse.access_token,
          clientId: testOrg.clientId,
          instanceUrl: testOrg.loginUrl,
          orgId: authResponse.id.split('/')[0],
          loginUrl: jwtConfig.loginUrl,
          privateKey: jwtConfig.privateKey,
          isDevHub: false,
        };
        expect(authInfoStubs.update.firstCall.args[0]).to.deep.equal(expectedAuthConfig);
      });
    });

    describe('Refresh Token', () => {
      it('should return a refresh token AuthInfo instance when passed a username and refresh token auth options', async () => {
        const refreshTokenConfig = {
          refreshToken: testOrg.refreshToken,
          loginUrl: testOrg.loginUrl,
        };
        const refreshTokenConfigClone = cloneJson(refreshTokenConfig);
        const authResponse = {
          access_token: testOrg.accessToken,
          instance_url: testOrg.instanceUrl,
          id: '00DAuthInfoTest_orgId/005AuthInfoTest_userId',
        };

        // Stub the http request (OAuth2.refreshToken())
        postParamsStub.resolves(authResponse);

        // Create the refresh token AuthInfo instance
        const authInfo = await AuthInfo.create({
          username: testOrg.username,
          oauth2Options: refreshTokenConfig,
        });

        verifyAuthInfoRefreshToken(authInfo, authResponse);

        // Verify authInfo.fields are encrypted
        const crypto = await Crypto.create();
        // @ts-expect-error - undefined un-assignable to string
        expect(crypto.decrypt(authInfo.getFields().accessToken)).equals(authResponse.access_token);
        // @ts-expect-error - undefined un-assignable to string
        expect(crypto.decrypt(authInfo.getFields().refreshToken)).equals(refreshTokenConfig.refreshToken);

        // Verify expected methods are called with expected args
        expect(authInfoStubs.initAuthOptions.called).to.be.true;
        expect(authInfoStubs.initAuthOptions.firstCall.args[0]).to.equal(refreshTokenConfig);
        expect(authInfoStubs.update.called).to.be.true;
        expect(authInfoStubs.buildRefreshTokenConfig.called).to.be.true;
        expect(authInfoStubs.buildRefreshTokenConfig.firstCall.args[0]).to.include(refreshTokenConfig);

        // Verify the refreshTokenConfig object was not mutated by init() or buildRefreshTokenConfig()
        expect(refreshTokenConfig).to.deep.equal(refreshTokenConfigClone);

        const expectedAuthConfig = {
          accessToken: authResponse.access_token,
          instanceUrl: testOrg.instanceUrl,
          orgId: authResponse.id.split('/')[0],
          loginUrl: refreshTokenConfig.loginUrl,
          refreshToken: refreshTokenConfig.refreshToken,
          clientId: testOrg.defaultConnectedAppInfo.clientId,
          clientSecret: testOrg.defaultConnectedAppInfo.clientSecret,
          isDevHub: false,
          username: testOrg.username,
        };
        expect(authInfoStubs.update.firstCall.args[0]).to.deep.equal(expectedAuthConfig);
      });

      it('should return a refresh token AuthInfo instance with username in auth options', async () => {
        const refreshTokenConfig = {
          refreshToken: testOrg.refreshToken,
          loginUrl: testOrg.loginUrl,
          username: testOrg.username,
        };
        const refreshTokenConfigClone = cloneJson(refreshTokenConfig);
        const authResponse = {
          access_token: testOrg.accessToken,
          instance_url: testOrg.instanceUrl,
          id: '00DAuthInfoTest_orgId/005AuthInfoTest_userId',
        };

        // Stub the http request (OAuth2.refreshToken())
        postParamsStub.resolves(authResponse);

        // Create the refresh token AuthInfo instance
        const authInfo = await AuthInfo.create({
          oauth2Options: refreshTokenConfig,
        });

        verifyAuthInfoRefreshToken(authInfo, authResponse);

        // Verify authInfo.fields are encrypted
        const crypto = await Crypto.create();
        // @ts-expect-error - undefined un-assignable to string
        expect(crypto.decrypt(authInfo.getFields().accessToken)).equals(authResponse.access_token);
        // @ts-expect-error - undefined un-assignable to string
        expect(crypto.decrypt(authInfo.getFields().refreshToken)).equals(refreshTokenConfig.refreshToken);

        // Verify expected methods are called with expected args
        expect(authInfoStubs.initAuthOptions.called).to.be.true;
        expect(authInfoStubs.initAuthOptions.firstCall.args[0]).to.equal(refreshTokenConfig);
        expect(authInfoStubs.update.called).to.be.true;
        expect(authInfoStubs.buildRefreshTokenConfig.called).to.be.true;
        expect(authInfoStubs.buildRefreshTokenConfig.firstCall.args[0]).to.include(refreshTokenConfig);

        // Verify the refreshTokenConfig object was not mutated by init() or buildRefreshTokenConfig()
        expect(refreshTokenConfig).to.deep.equal(refreshTokenConfigClone);

        const expectedAuthConfig = {
          accessToken: authResponse.access_token,
          instanceUrl: testOrg.instanceUrl,
          orgId: authResponse.id.split('/')[0],
          loginUrl: refreshTokenConfig.loginUrl,
          refreshToken: refreshTokenConfig.refreshToken,
          clientId: testOrg.defaultConnectedAppInfo.clientId,
          clientSecret: testOrg.defaultConnectedAppInfo.clientSecret,
          isDevHub: false,
          username: testOrg.username,
        };
        expect(authInfoStubs.update.firstCall.args[0]).to.deep.equal(expectedAuthConfig);
      });

      it('should return a refresh token AuthInfo instance without any username', async () => {
        const refreshTokenConfig = {
          refreshToken: testOrg.refreshToken,
          loginUrl: testOrg.loginUrl,
        };
        const refreshTokenConfigClone = cloneJson(refreshTokenConfig);
        const authResponse = {
          access_token: testOrg.accessToken,
          instance_url: testOrg.instanceUrl,
          id: '00DAuthInfoTest_orgId/005AuthInfoTest_userId',
        };

        // Stub the http request (OAuth2.refreshToken())
        postParamsStub.resolves(authResponse);
        stubUserRequest();

        // Create the refresh token AuthInfo instance
        const authInfo = await AuthInfo.create({
          oauth2Options: refreshTokenConfig,
        });

        // Verify the returned AuthInfo instance
        const authInfoConnOpts = authInfo.getConnectionOptions();
        expect(authInfoConnOpts).to.have.property('accessToken', authResponse.access_token);
        expect(authInfoConnOpts).to.have.property('instanceUrl', authResponse.instance_url);
        expect(authInfoConnOpts).to.not.have.property('refreshToken');
        expect(authInfoConnOpts['oauth2']).to.have.property('loginUrl', testOrg.instanceUrl);
        expect(authInfoConnOpts['oauth2']).to.have.property('clientId', testOrg.defaultConnectedAppInfo.clientId);
        expect(authInfoConnOpts['oauth2']).to.have.property('redirectUri', testOrg.redirectUri);
        expect(authInfo.getUsername()).to.equal(testOrg.username.toUpperCase());
        expect(authInfo.isAccessTokenFlow(), 'authInfo.isAccessTokenFlow() should be false').to.be.false;
        expect(authInfo.isRefreshTokenFlow(), 'authInfo.isRefreshTokenFlow() should be true').to.be.true;
        expect(authInfo.isJwt(), 'authInfo.isJwt() should be false').to.be.false;
        expect(authInfo.isOauth(), 'authInfo.isOauth() should be true').to.be.true;

        // Verify authInfo.fields are encrypted
        const crypto = await Crypto.create();
        // @ts-expect-error - undefined un-assignable to string
        expect(crypto.decrypt(authInfo.getFields().accessToken)).equals(authResponse.access_token);
        // @ts-expect-error - undefined un-assignable to string
        expect(crypto.decrypt(authInfo.getFields().refreshToken)).equals(refreshTokenConfig.refreshToken);

        // Verify expected methods are called with expected args
        expect(authInfoStubs.initAuthOptions.called).to.be.true;
        expect(authInfoStubs.initAuthOptions.firstCall.args[0]).to.equal(refreshTokenConfig);
        expect(authInfoStubs.update.called).to.be.true;
        expect(authInfoStubs.buildRefreshTokenConfig.called).to.be.true;
        expect(authInfoStubs.buildRefreshTokenConfig.firstCall.args[0]).to.include(refreshTokenConfig);

        // Verify the refreshTokenConfig object was not mutated by init() or buildRefreshTokenConfig()
        expect(refreshTokenConfig).to.deep.equal(refreshTokenConfigClone);

        const expectedAuthConfig = {
          accessToken: authResponse.access_token,
          instanceUrl: testOrg.instanceUrl,
          orgId: authResponse.id.split('/')[0],
          loginUrl: refreshTokenConfig.loginUrl,
          refreshToken: refreshTokenConfig.refreshToken,
          clientId: testOrg.defaultConnectedAppInfo.clientId,
          clientSecret: testOrg.defaultConnectedAppInfo.clientSecret,
          isDevHub: false,
          username: testOrg.username.toUpperCase(),
        };
        expect(authInfoStubs.update.firstCall.args[0]).to.deep.equal(expectedAuthConfig);
      });

      it('should return a refresh token AuthInfo instance with custom clientId and clientSecret', async () => {
        const refreshTokenConfig = {
          clientId: 'authInfoTest_clientId',
          clientSecret: 'authInfoTest_clientSecret',
          refreshToken: testOrg.refreshToken,
          loginUrl: testOrg.loginUrl,
          redirectUri: 'http://localhost:1717/OauthRedirect',
        };
        const authResponse = {
          access_token: testOrg.accessToken,
          instance_url: testOrg.instanceUrl,
          id: '00DAuthInfoTest_orgId/005AuthInfoTest_userId',
        };

        // Stub the http request (OAuth2.refreshToken())
        postParamsStub.resolves(authResponse);

        // Create the refresh token AuthInfo instance
        const authInfo = await AuthInfo.create({
          username: testOrg.username,
          oauth2Options: refreshTokenConfig,
        });

        verifyAuthInfoRefreshToken(authInfo, authResponse, refreshTokenConfig);

        // Verify authInfo.fields are encrypted
        const crypto = await Crypto.create();
        // @ts-expect-error - undefined un-assignable to string
        expect(crypto.decrypt(authInfo.getFields().accessToken)).equals(authResponse.access_token);
        // @ts-expect-error - undefined un-assignable to string
        expect(crypto.decrypt(authInfo.getFields().refreshToken)).equals(refreshTokenConfig.refreshToken);
        // @ts-expect-error - undefined un-assignable to string
        expect(crypto.decrypt(authInfo.getFields().clientSecret)).equals(refreshTokenConfig.clientSecret);

        // Verify expected methods are called with expected args
        expect(authInfoStubs.initAuthOptions.called).to.be.true;
        expect(authInfoStubs.initAuthOptions.firstCall.args[0]).to.equal(refreshTokenConfig);
        expect(authInfoStubs.update.called).to.be.true;
        expect(authInfoStubs.buildRefreshTokenConfig.called).to.be.true;
        expect(authInfoStubs.buildRefreshTokenConfig.firstCall.args[0]).to.include(refreshTokenConfig);

        const expectedAuthConfig = {
          accessToken: authResponse.access_token,
          instanceUrl: testOrg.instanceUrl,
          orgId: authResponse.id.split('/')[0],
          loginUrl: refreshTokenConfig.loginUrl,
          refreshToken: refreshTokenConfig.refreshToken,
          clientId: refreshTokenConfig.clientId,
          clientSecret: refreshTokenConfig.clientSecret,
          isDevHub: false,
          username: testOrg.username,
        };
        expect(authInfoStubs.update.firstCall.args[0]).to.deep.equal(expectedAuthConfig);
      });

      it('should throw a RefreshTokenAuthError when auth fails via a refresh token', async () => {
        const username = 'authInfoTest_username_RefreshToken_ERROR';
        const refreshTokenConfig = {
          clientId: 'authInfoTest_clientId',
          clientSecret: 'authInfoTest_clientSecret',
          refreshToken: testOrg.refreshToken,
          loginUrl: testOrg.loginUrl,
        };

        // Stub the http request (OAuth2.refreshToken())
        postParamsStub.throws(new Error('authInfoTest_ERROR_MSG'));

        // Create the refresh token AuthInfo instance
        try {
          await shouldThrow(AuthInfo.create({ username, oauth2Options: refreshTokenConfig }));
        } catch (err) {
          expect((err as Error).name).to.equal('RefreshTokenAuthError');
        }
      });
    });

    describe('Web Auth', () => {
      it('should return a refresh token AuthInfo instance when passed an authcode', async () => {
        const authCodeConfig = {
          authCode: testOrg.authcode,
          loginUrl: testOrg.loginUrl,
        };
        const authCodeConfigClone = cloneJson(authCodeConfig);
        const authResponse = {
          access_token: testOrg.accessToken,
          instance_url: testOrg.instanceUrl,
          id: '00DAuthInfoTest_orgId/005AuthInfoTest_userId',
          refresh_token: testOrg.refreshToken,
        };

        // Stub the http requests (OAuth2.requestToken() and the request for the username)
        postParamsStub.resolves(authResponse);
        const stub = stubUserRequest();

        // Create the refresh token AuthInfo instance
        const authInfo = await AuthInfo.create({ oauth2Options: authCodeConfig });

        // Ensure we query for the username
        expect(stub.called).to.be.true;
        const authInfoConnOpts = authInfo.getConnectionOptions();
        expect(authInfoConnOpts).to.have.property('accessToken', authResponse.access_token);
        expect(authInfoConnOpts).to.have.property('instanceUrl', authResponse.instance_url);
        expect(authInfoConnOpts).to.not.have.property('refreshToken');
        expect(authInfoConnOpts['oauth2']).to.have.property('loginUrl', testOrg.instanceUrl); // why is this instanceUrl?
        expect(authInfoConnOpts['oauth2']).to.have.property('clientId', testOrg.defaultConnectedAppInfo.clientId);
        expect(authInfoConnOpts['oauth2']).to.have.property('redirectUri', testOrg.redirectUri);
        expect(authInfo.getUsername()).to.equal(testOrg.username.toUpperCase());
        expect(authInfo.isAccessTokenFlow(), 'authInfo.isAccessTokenFlow() should be false').to.be.false;
        expect(authInfo.isRefreshTokenFlow(), 'authInfo.isRefreshTokenFlow() should be true').to.be.true;
        expect(authInfo.isJwt(), 'authInfo.isJwt() should be false').to.be.false;
        expect(authInfo.isOauth(), 'authInfo.isOauth() should be true').to.be.true;

        // Verify authInfo.fields are encrypted
        const crypto = await Crypto.create();
        // @ts-expect-error - undefined un-assignable to string
        expect(crypto.decrypt(authInfo.getFields().accessToken)).equals(authResponse.access_token);
        // @ts-expect-error - undefined un-assignable to string
        expect(crypto.decrypt(authInfo.getFields().refreshToken)).equals(authResponse.refresh_token);

        // Verify expected methods are called with expected args
        expect(authInfoStubs.initAuthOptions.called).to.be.true;
        expect(authInfoStubs.initAuthOptions.firstCall.args[0]).to.equal(authCodeConfig);
        expect(authInfoStubs.update.called).to.be.true;
        expect(authInfoStubs.exchangeToken.called).to.be.true;
        expect(authInfoStubs.exchangeToken.firstCall.args[0]).to.include(authCodeConfig);

        // Verify the authCodeConfig object was not mutated by init() or buildWebAuthConfig()
        expect(authCodeConfig).to.deep.equal(authCodeConfigClone);

        const expectedAuthConfig = {
          accessToken: authResponse.access_token,
          instanceUrl: testOrg.instanceUrl,
          username: testOrg.username.toUpperCase(),
          orgId: authResponse.id.split('/')[0],
          loginUrl: authCodeConfig.loginUrl,
          refreshToken: authResponse.refresh_token,
          isDevHub: false,
          // These need to be passed in by the consumer. Since they are not, they will show up as undefined.
          // In a non-test environment, the exchange will fail because no clientId is supplied.
          clientId: undefined,
          clientSecret: undefined,
        };
        expect(authInfoStubs.update.firstCall.args[0]).to.deep.equal(expectedAuthConfig);
      });

      it('should return access token and refresh token when using authCode; verifier should be the same.', async () => {
        /**
         * The way web oauth works is first you must request a one-time auth code. Typically
         * you send a hashed number to the server; the number is called the code verifier and the hashed value the code_challenge
         * After the code is returned you then request an access token by passing along the returned code
         * an you also include the UNHASHED code verifier value. If these two items match from when the authcode was issued the
         * access/refresh tokens are then returned.
         *
         * Typically the authCode is obtained by authenticating to salesforce via a generated url that contains the
         * connected app info plus this code challenge. After successful authentication the browser is sent a redirect url
         * that includes the authCode.
         *
         * This test just makes sure the auth code exchange method is using the same codeVerifier. By creating the
         * codeVerifier instance you can first generate the url then pass it to AuthInfo. Then everything lines up.
         */
        const options: JwtOAuth2Config & { authCode?: string } = {
          clientId: testOrg.clientId,
          clientSecret: testOrg.clientSecret,
          loginUrl: testOrg.loginUrl,
          redirectUri: testOrg.redirectUri,
        };
        const oauth2 = new OAuth2(options);
        options.authCode = '123456';

        const authResponse = {
          access_token: testOrg.accessToken,
          instance_url: testOrg.instanceUrl,
          id: '00DAuthInfoTest_orgId/005AuthInfoTest_userId',
          refresh_token: testOrg.refreshToken,
        };
        // Stub the http requests (OAuth2.requestToken() and the request for the username)
        postParamsStub.resolves(authResponse);
        stubUserRequest();

        await AuthInfo.create({ oauth2Options: options, oauth2 });
        expect(authInfoStubs.exchangeToken.args.length).to.equal(1);
        expect(authInfoStubs.exchangeToken.args[0].length).to.equal(2);
        expect(authInfoStubs.exchangeToken.args[0][1]).to.have.property('codeVerifier', oauth2.codeVerifier);
      });

      it('should throw a AuthCodeExchangeError when auth fails via an auth code', async () => {
        const authCodeConfig = {
          authCode: testOrg.authcode,
          loginUrl: testOrg.loginUrl,
        };

        // Stub the http request (OAuth2.requestToken())
        postParamsStub.throws(new Error('authInfoTest_ERROR_MSG'));

        // Create the auth code AuthInfo instance
        try {
          await shouldThrow(AuthInfo.create({ oauth2Options: authCodeConfig }));
        } catch (err) {
          expect((err as Error).name).to.equal('AuthCodeExchangeError');
        }
      });

      it('should throw a AuthCodeUsernameRetrievalError when userInfo retrieval fails after auth code exchange', async () => {
        const authCodeConfig = {
          authCode: testOrg.authcode,
          loginUrl: testOrg.loginUrl,
        };
        const authResponse = {
          access_token: testOrg.accessToken,
          instance_url: testOrg.instanceUrl,
          id: '00DAuthInfoTest_orgId/005AuthInfoTest_userId',
          refresh_token: testOrg.refreshToken,
        };

        // Stub the http request (OAuth2.requestToken())
        postParamsStub.resolves(authResponse);
        stubUserRequest({
          statusCode: 404,
          body: [
            {
              message: 'Could not retrieve the username after successful auth code exchange.\nDue to: %s',
              errorCode: 'AuthCodeUsernameRetrievalError',
            },
          ],
        });

        // Create the auth code AuthInfo instance
        try {
          await shouldThrow(AuthInfo.create({ oauth2Options: authCodeConfig }));
        } catch (err) {
          expect((err as Error).name).to.equal('AuthCodeUsernameRetrievalError');
        }
      });

      it('should throw a AuthCodeUsernameRetrievalError when user sobject retrieval fails after auth code exchange', async () => {
        const authCodeConfig = {
          authCode: testOrg.authcode,
          loginUrl: testOrg.loginUrl,
        };
        const authResponse = {
          access_token: testOrg.accessToken,
          instance_url: testOrg.instanceUrl,
          id: '00DAuthInfoTest_orgId/005AuthInfoTest_userId',
          refresh_token: testOrg.refreshToken,
        };

        // Stub the http request (OAuth2.requestToken())
        postParamsStub.resolves(authResponse);

        stubUserRequest(
          { body: { preferred_username: testOrg.username, organization_id: testOrg.orgId }, statusCode: 200 },
          {
            statusCode: 404,
            body: [
              {
                message: 'Could not retrieve the username after successful auth code exchange.\nDue to: %s',
                errorCode: 'AuthCodeUsernameRetrievalError',
              },
            ],
          }
        );

        // Create the auth code AuthInfo instance
        try {
          await shouldThrow(AuthInfo.create({ oauth2Options: authCodeConfig }));
        } catch (err) {
          expect((err as Error).name).to.equal('AuthCodeUsernameRetrievalError');
        }
      });

      it('should throw an error when neither username nor options have been passed', async () => {
        try {
          await shouldThrow(AuthInfo.create());
        } catch (err) {
          expect((err as Error).name).to.equal('AuthInfoCreationError');
        }
      });
    });
  });

  describe('save', () => {
    it('should update the AuthInfo fields, and write to file', async () => {
      const refreshTokenConfig = {
        refreshToken: testOrg.refreshToken,
        loginUrl: testOrg.loginUrl,
      };
      const authResponse = {
        access_token: testOrg.accessToken,
        instance_url: testOrg.instanceUrl,
        id: '00DAuthInfoTest_orgId/005AuthInfoTest_userId',
        expirationDate: testOrg.expirationDate,
      };

      // Stub the http request (OAuth2.refreshToken())
      postParamsStub.resolves(authResponse);

      // Create the AuthInfo instance
      const authInfo = await AuthInfo.create({
        username: testOrg.username,
        oauth2Options: refreshTokenConfig,
      });

      expect(authInfo.getUsername()).to.equal(testOrg.username);

      // reset the AuthInfo.update stub so we only look at what happens with AuthInfo.save().
      authInfoStubs.update.resetHistory();

      // Save new fields
      const changedData = { accessToken: testOrg.accessToken, expirationDate: testOrg.expirationDate };
      await authInfo.save(changedData);

      expect(authInfoStubs.update.called).to.be.true;
      expect(authInfoStubs.update.firstCall.args[0]).to.deep.equal(changedData);
      // expect(configFileWrite.called).to.be.true;

      const crypto = await Crypto.create();
      // eslint-disable-next-line @typescript-eslint/no-unsafe-call
      const decryptedActualFields = $$.stubs.configWrite.lastCall.thisValue.toObject() as AuthFields & {
        timestamp: string;
      };
      // @ts-expect-error - undefined un-assignable to string
      decryptedActualFields.accessToken = crypto.decrypt(decryptedActualFields.accessToken);
      // @ts-expect-error - undefined un-assignable to string
      decryptedActualFields.refreshToken = crypto.decrypt(decryptedActualFields.refreshToken);
      // @ts-expect-error - undefined un-assignable to string
      decryptedActualFields.clientSecret = crypto.decrypt(decryptedActualFields.clientSecret);
      // @ts-expect-error - operand must be optional
      delete decryptedActualFields.timestamp;
      const expectedFields = {
        accessToken: changedData.accessToken,
        instanceUrl: testOrg.instanceUrl,
        username: testOrg.username,
        orgId: authResponse.id.split('/')[0],
        loginUrl: refreshTokenConfig.loginUrl,
        refreshToken: refreshTokenConfig.refreshToken,
        isDevHub: false,
        // clientId and clientSecret are now stored in the file, even the defaults.
        // We just hard code the legacy values here to ensure old auth files will still work.
        clientId: 'PlatformCLI',
        clientSecret: undefined,
        expirationDate: testOrg.expirationDate,
      };
      // Note that this also verifies the clientId and clientSecret are not persisted,
      // and that data is encrypted when saved (because we have to decrypt it to verify here).
      expect(decryptedActualFields).to.deep.equal(expectedFields);
    });

    it('should not save accesstoken files', async () => {
      // invalid access token
      const username =
        '00DB0000000H3bm!AQcAQFpuHljRg_fn_n.0g_3GJTXeCI_sQEucmwq2o5yd3.mwof3ODbsfWrJ4MCro8DOjpaloqoRFzAJ8w8f.TrjRiSaFSpvo';

      // Create the AuthInfo instance
      const authInfo = await AuthInfo.create({
        username,
        accessTokenOptions: {
          accessToken: username,
          instanceUrl: testOrg.instanceUrl,
        },
      });

      expect(authInfo.getUsername()).to.equal(username);

      $$.stubs.configWrite.rejects(new Error('Should not call save'));
      await authInfo.save();
      // If the test doesn't blow up, it is a success because the write (reject) never happened
    });
  });

  describe('refreshFn', () => {
    it('should call init() and save()', async () => {
      const context = {
        getUsername: () => '',
        getFields: (decrypt = false) => ({
          loginUrl: testOrg.loginUrl,
          clientId: testOrg.clientId,
          privateKey: 'authInfoTest/jwt/server.key',
          accessToken: decrypt ? testOrg.accessToken : testOrg.encryptedAccessToken,
        }),
        initAuthOptions: $$.SANDBOX.stub(),
        save: $$.SANDBOX.stub(),
        logger: $$.TEST_LOGGER,
      };
      const testCallback = $$.SANDBOX.stub();
      testCallback.resolves();

      context.initAuthOptions.resolves();
      context.save.resolves();
      // @ts-expect-error - null not valid
      await AuthInfo.prototype['refreshFn'].call(context, null, testCallback);

      expect(context.initAuthOptions.called, 'Should have called AuthInfo.initAuthOptions() during refreshFn()').to.be
        .true;
      const expectedInitArgs = {
        loginUrl: context.getFields().loginUrl,
        clientId: context.getFields().clientId,
        privateKey: context.getFields().privateKey,
        accessToken: testOrg.accessToken,
      };
      expect(context.initAuthOptions.firstCall.args[0]).to.deep.equal(expectedInitArgs);
      expect(context.save.called, 'Should have called AuthInfo.save() during refreshFn()').to.be.true;
      expect(testCallback.called, 'Should have called the callback passed to refreshFn()').to.be.true;
      expect(testCallback.firstCall.args[1]).to.equal(testOrg.accessToken);
    });

    it('should path.resolve jwtkeyfilepath', async () => {
      const resolveSpy = $$.SANDBOX.spy(pathImport, 'resolve');

      authInfoStubs.authJwt.restore();
      stubMethod($$.SANDBOX, AuthInfo.prototype, 'authJwt').resolves({
        instanceUrl: '',
        accessToken: '',
      });
      stubMethod($$.SANDBOX, AuthInfo.prototype, 'determineIfDevHub').resolves(false);
      stubMethod($$.SANDBOX, AuthInfo.prototype, 'getNamespacePrefix').resolves();

      await AuthInfo.create({
        username: testOrg.username,
        oauth2Options: {
          clientId: testOrg.clientId,
          privateKeyFile: testOrg.privateKey,
        },
      });
      expect(resolveSpy.lastCall.args[0]).to.equal(testOrg.privateKey);
    });

    it('should call the callback with OrgDataNotAvailableError when AuthInfo.init() fails', async () => {
      const context = {
        getUsername: () => '',
        getFields: () => ({
          loginUrl: testOrg.loginUrl,
          clientId: testOrg.clientId,
          privateKey: testOrg.privateKey,
          accessToken: testOrg.encryptedAccessToken,
        }),
        initAuthOptions: $$.SANDBOX.stub(),
        save: $$.SANDBOX.stub(),
        logger: $$.TEST_LOGGER,
      };
      const testCallback = $$.SANDBOX.spy();
      context.initAuthOptions.throws(new Error('Error: Data Not Available'));
      context.save.resolves();
      // @ts-expect-error: null connection
      await AuthInfo.prototype['refreshFn'].call(context, null, testCallback);
      expect(testCallback.called).to.be.true;
      // eslint-disable-next-line @typescript-eslint/no-unsafe-assignment
      const sfError = testCallback.firstCall.args[0];
      expect(sfError.name).to.equal('OrgDataNotAvailableError', sfError.message as string);
    });
  });

  describe('getAuthorizationUrl', () => {
    let scope: string;
    beforeEach(() => {
      scope = env.getString('SFDX_AUTH_SCOPES', '');
    });
    afterEach(() => {
      env.setString('SFDX_AUTH_SCOPES', scope);
    });

    it('should return the correct url', () => {
      const options = {
        clientId: testOrg.clientId,
        redirectUri: testOrg.redirectUri,
        loginUrl: testOrg.loginUrl,
      };
      const url = AuthInfo.getAuthorizationUrl(options);

      expect(url.startsWith(options.loginUrl), 'authorization URL should start with the loginUrl').to.be.true;
      expect(url).to.contain('state=');
      expect(url).to.contain('prompt=login');
      expect(url).to.contain('scope=refresh_token%20api%20web');
    });

    it('should return the correct url with modified scope', () => {
      const options = {
        clientId: testOrg.clientId,
        redirectUri: testOrg.redirectUri,
        loginUrl: testOrg.loginUrl,
        scope: 'test',
      };
      const url = AuthInfo.getAuthorizationUrl(options);

      expect(url.startsWith(options.loginUrl), 'authorization URL should start with the loginUrl').to.be.true;
      expect(url).to.contain('state=');
      expect(url).to.contain('prompt=login');
      expect(url).to.contain('scope=test');
    });

    it('should return the correct url with env scope', () => {
      env.setString('SFDX_AUTH_SCOPES', 'from-env');
      const options = {
        clientId: testOrg.clientId,
        redirectUri: testOrg.redirectUri,
        loginUrl: testOrg.loginUrl,
      };
      const url = AuthInfo.getAuthorizationUrl(options);

      expect(url.startsWith(options.loginUrl), 'authorization URL should start with the loginUrl').to.be.true;
      expect(url).to.contain('state=');
      expect(url).to.contain('prompt=login');
      expect(url).to.contain('scope=from-env');
    });

    it('should return the correct url with option over env', () => {
      env.setString('SFDX_AUTH_SCOPES', 'from-env');
      const options = {
        clientId: testOrg.clientId,
        redirectUri: testOrg.redirectUri,
        loginUrl: testOrg.loginUrl,
        scope: 'from-option',
      };
      const url = AuthInfo.getAuthorizationUrl(options);

      expect(url.startsWith(options.loginUrl), 'authorization URL should start with the loginUrl').to.be.true;
      expect(url).to.contain('state=');
      expect(url).to.contain('prompt=login');
      expect(url).to.contain('scope=from-option');
    });
  });

  describe('getSfdxAuthUrl', () => {
    it('should return the correct sfdx auth url', async () => {
      const authResponse = {
        access_token: testOrg.accessToken,
        instance_url: testOrg.instanceUrl,
        id: '00DAuthInfoTest_orgId/005AuthInfoTest_userId',
      };

      // Stub the http request (OAuth2.refreshToken())
      postParamsStub.resolves(authResponse);

      // Create the refresh token AuthInfo instance
      const authInfo = await AuthInfo.create({
        username: testOrg.username,
        oauth2Options: {
          refreshToken: testOrg.refreshToken,
          loginUrl: testOrg.loginUrl,
        },
      });

      expect(authInfo.getSfdxAuthUrl()).to.contain(
        `force://PlatformCLI::${testOrg.refreshToken}@${testOrg.instanceUrl.replace('https://', '')}`
      );
    });

    it('should handle undefined client secret', async () => {
      const authResponse = {
        access_token: testOrg.accessToken,
        instance_url: testOrg.instanceUrl,
        id: '00DAuthInfoTest_orgId/005AuthInfoTest_userId',
      };

      // Stub the http request (OAuth2.refreshToken())
      postParamsStub.resolves(authResponse);

      // Create the refresh token AuthInfo instance
      const authInfo = await AuthInfo.create({
        username: testOrg.username,
        oauth2Options: {
          refreshToken: testOrg.refreshToken,
          loginUrl: testOrg.loginUrl,
        },
      });

      // delete the client secret
      delete authInfo.getFields().clientSecret;
      const instanceUrl = testOrg.instanceUrl.replace('https://', '');
      expect(authInfo.getSfdxAuthUrl()).to.contain(`force://PlatformCLI::${testOrg.refreshToken}@${instanceUrl}`);
    });

    it('should handle undefined refresh token', async () => {
      const authResponse = {
        access_token: testOrg.accessToken,
        instance_url: testOrg.instanceUrl,
        id: '00DAuthInfoTest_orgId/005AuthInfoTest_userId',
      };

      // Stub the http request (OAuth2.refreshToken())
      postParamsStub.resolves(authResponse);

      // Create the refresh token AuthInfo instance
      const authInfo = await AuthInfo.create({
        username: testOrg.username,
        oauth2Options: {
          refreshToken: testOrg.refreshToken,
          loginUrl: testOrg.loginUrl,
        },
      });

      // delete the refresh token
      delete authInfo.getFields().refreshToken;

      expect(() => authInfo.getSfdxAuthUrl()).to.throw('undefined refreshToken');
    });

    it('should handle undefined instance url', async () => {
      const authResponse = {
        access_token: testOrg.accessToken,
        instance_url: testOrg.instanceUrl,
        id: '00DAuthInfoTest_orgId/005AuthInfoTest_userId',
      };

      // Stub the http request (OAuth2.refreshToken())
      postParamsStub.resolves(authResponse);

      // Create the refresh token AuthInfo instance
      const authInfo = await AuthInfo.create({
        username: testOrg.username,
        oauth2Options: {
          refreshToken: testOrg.refreshToken,
          loginUrl: testOrg.loginUrl,
        },
      });

      // delete the instance url
      delete authInfo.getFields().instanceUrl;

      expect(() => authInfo.getSfdxAuthUrl()).to.throw('undefined instanceUrl');
    });
  });

  describe('setAlias', () => {
    const alias = 'MyAlias';

    it('should set alias', async () => {
      const aliasAccessorSpy = spyMethod($$.SANDBOX, AliasAccessor.prototype, 'set');
      const authInfo = await AuthInfo.create({ username: testOrg.username });
      await authInfo.setAlias(alias);
      expect(aliasAccessorSpy.calledOnce).to.be.true;
      expect(aliasAccessorSpy.firstCall.args).to.deep.equal([alias, testOrg.username]);
    });
  });

  describe('setAsDefault', () => {
    const alias = 'MyAlias';
    let configSpy: sinon.SinonSpy;

    beforeEach(() => {
      configSpy = spyMethod($$.SANDBOX, Config.prototype, 'set');
    });

    it('should set username to target-org', async () => {
      stubMethod($$.SANDBOX, AliasAccessor.prototype, 'get').returns(null);
      const authInfo = await AuthInfo.create({ username: testOrg.username });
      await authInfo.setAsDefault({ org: true });
      expect(configSpy.called).to.be.true;
      expect(configSpy.firstCall.args).to.deep.equal([OrgConfigProperties.TARGET_ORG, testOrg.username]);
    });

    it('should set username to target-dev-hub', async () => {
      stubMethod($$.SANDBOX, AliasAccessor.prototype, 'get').returns(null);
      const authInfo = await AuthInfo.create({ username: testOrg.username });
      await authInfo.setAsDefault({ devHub: true });
      expect(configSpy.called).to.be.true;
      expect(configSpy.firstCall.args).to.deep.equal([OrgConfigProperties.TARGET_DEV_HUB, testOrg.username]);
    });

    it('should set alias to target-org', async () => {
      stubMethod($$.SANDBOX, AliasAccessor.prototype, 'get').returns(alias);
      const authInfo = await AuthInfo.create({ username: testOrg.username });
      await authInfo.setAsDefault({ org: true });
      expect(configSpy.called).to.be.true;
      expect(configSpy.firstCall.args).to.deep.equal([OrgConfigProperties.TARGET_ORG, alias]);
    });

    it('should set alias to target-dev-hub', async () => {
      stubMethod($$.SANDBOX, AliasAccessor.prototype, 'get').returns(alias);
      const authInfo = await AuthInfo.create({ username: testOrg.username });
      await authInfo.setAsDefault({ devHub: true });
      expect(configSpy.called).to.be.true;
      expect(configSpy.firstCall.args).to.deep.equal([OrgConfigProperties.TARGET_DEV_HUB, alias]);
    });

    it('should use global config if local config fails', async () => {
      stubMethod($$.SANDBOX, AliasAccessor.prototype, 'get').returns(null);
      stubMethod($$.SANDBOX, Config, 'create')
        .withArgs({ isGlobal: false })
        .throws()
        .withArgs({ isGlobal: true })
        .callThrough();
      const authInfo = await AuthInfo.create({ username: testOrg.username });
      await authInfo.setAsDefault({ org: true });
      expect(configSpy.called).to.be.true;
      expect(configSpy.firstCall.args).to.deep.equal([OrgConfigProperties.TARGET_ORG, testOrg.username]);
    });
  });

  describe('getDefaultInstanceUrl', () => {
    it('should return the configured instance url if it exists', async () => {
      await $$.stubConfig({ [OrgConfigProperties.ORG_INSTANCE_URL]: testOrg.instanceUrl });
      expect(AuthInfo.getDefaultInstanceUrl()).to.equal(testOrg.instanceUrl);
    });

    it('should return the default instance url if no configured instance url exists', () => {
      expect(AuthInfo.getDefaultInstanceUrl()).to.equal('https://login.salesforce.com');
    });
  });

  describe('hasAuthentications', () => {
    it('should return false', async () => {
      stubMethod($$.SANDBOX, OrgAccessor.prototype, 'list').returns([]);
      expect(await AuthInfo.hasAuthentications()).to.be.false;
    });

    it('should return true', async () => {
      await $$.stubAuths(testOrg);
      expect(await AuthInfo.hasAuthentications()).to.be.true;
    });
  });
  describe('getNamespacePrefix', () => {
    it('should get the namespace associated to the org', async () => {
      $$.setConfigStubContents('AuthInfoConfig', { contents: await testOrg.getConfig() });

      stubMethod($$.SANDBOX, Transport.prototype, 'httpRequest')
        .withArgs(
          match({
            url: `${testOrg.instanceUrl}//services/data/v51.0/query?q=Select%20Namespaceprefix%20FROM%20Organization`,
          })
        )
        .resolves({
          statusCode: 200,
          body: JSON.stringify({
            records: [
              {
                NamespacePrefix: `acme_${testOrg.testId}`,
              },
            ],
          }),
        });
      const authInfo = await AuthInfo.create({ username: testOrg.username });
      // @ts-expect-error because private method
      expect(await authInfo.getNamespacePrefix(testOrg.instanceUrl, testOrg.accessToken)).to.equal(
        `acme_${testOrg.testId}`
      );

      expect(authInfo.getFields().namespacePrefix).to.equal(`acme_${testOrg.testId}`);
    });
    it('should not set namespace prop if org doesn not have one', async () => {
      const orgConfig = await testOrg.getConfig();
      orgConfig.namespacePrefix = undefined;
      $$.setConfigStubContents('AuthInfoConfig', { contents: orgConfig });

      stubMethod($$.SANDBOX, Transport.prototype, 'httpRequest')
        .withArgs(
          match({
            url: `${testOrg.instanceUrl}//services/data/v51.0/query?q=Select%20Namespaceprefix%20FROM%20Organization`,
          })
        )
        .resolves({
          statusCode: 200,
          body: JSON.stringify({
            records: [
              {
                NamespacePrefix: null,
              },
            ],
          }),
        });
      const authInfo = await AuthInfo.create({ username: testOrg.username });
      // @ts-expect-error because private method
      expect(await authInfo.getNamespacePrefix(testOrg.instanceUrl, testOrg.accessToken)).to.be.undefined;
      expect(authInfo.getFields().namespacePrefix).to.be.undefined;
    });
  });

  describe('listAllAuthorizations', () => {
    describe('with no AuthInfo.create errors', () => {
      beforeEach(async () => {
        await $$.stubAuths(testOrg);
      });

      it('should return list of authorizations with web oauthMethod', async () => {
        stubMethod($$.SANDBOX, AuthInfo.prototype, 'isJwt').returns(false);
        stubMethod($$.SANDBOX, AuthInfo.prototype, 'isOauth').returns(true);
        const auths = await AuthInfo.listAllAuthorizations(
          (orgAuth) => orgAuth.oauthMethod !== 'jwt' && !orgAuth.isScratchOrg
        );
        expect(auths).to.deep.equal([
          {
            aliases: [],
            configs: [],
            isScratchOrg: false,
            username: testOrg.username,
            orgId: testOrg.orgId,
            instanceUrl: testOrg.instanceUrl,
            accessToken: testOrg.accessToken,
            oauthMethod: 'web',
            isDevHub: false,
            isExpired: 'unknown',
            isSandbox: false,
          },
        ]);
      });

      it('should return list of authorizations with jwt oauthMethod', async () => {
        stubMethod($$.SANDBOX, AuthInfo.prototype, 'isJwt').returns(true);
        const auths = await AuthInfo.listAllAuthorizations();
        expect(auths).to.deep.equal([
          {
            aliases: [],
            configs: [],
            isScratchOrg: false,
            username: testOrg.username,
            orgId: testOrg.orgId,
            instanceUrl: testOrg.instanceUrl,
            accessToken: testOrg.accessToken,
            oauthMethod: 'jwt',
            isDevHub: false,
            isExpired: 'unknown',
            isSandbox: false,
          },
        ]);
      });

      it('should return list of authorizations with token oauthMethod', async () => {
        stubMethod($$.SANDBOX, AuthInfo.prototype, 'isJwt').returns(false);
        stubMethod($$.SANDBOX, AuthInfo.prototype, 'isOauth').returns(false);
        const auths = await AuthInfo.listAllAuthorizations();
        expect(auths).to.deep.equal([
          {
            aliases: [],
            configs: [],
            isScratchOrg: false,
            username: testOrg.username,
            orgId: testOrg.orgId,
            instanceUrl: testOrg.instanceUrl,
            accessToken: testOrg.accessToken,
            oauthMethod: 'token',
            isDevHub: false,
            isExpired: 'unknown',
            isSandbox: false,
          },
        ]);
      });

      it('should return list of authorizations with aliases', async () => {
        $$.stubAliases({ MyAlias: testOrg.username });
        const auths = await AuthInfo.listAllAuthorizations(
          (orgAuth) => orgAuth.aliases?.length === 1 && orgAuth.aliases.includes('MyAlias')
        );
        expect(auths).to.deep.equal([
          {
            aliases: ['MyAlias'],
            configs: [],
            isScratchOrg: false,
            username: testOrg.username,
            orgId: testOrg.orgId,
            instanceUrl: testOrg.instanceUrl,
            accessToken: testOrg.accessToken,
            oauthMethod: 'jwt',
            isDevHub: false,
            isExpired: 'unknown',
            isSandbox: false,
          },
        ]);
      });

      it('should return list of authorizations with configs', async () => {
        $$.stubAliases({ MyAlias: testOrg.username });
        await $$.stubConfig({
          [OrgConfigProperties.TARGET_ORG]: 'MyAlias',
          [OrgConfigProperties.TARGET_DEV_HUB]: testOrg.username,
        });
        const auths = await AuthInfo.listAllAuthorizations((orgAuth) =>
          orgAuth.configs ? orgAuth.configs.includes(OrgConfigProperties.TARGET_ORG) : false
        );
        expect(auths).to.deep.equal([
          {
            aliases: ['MyAlias'],
            configs: [OrgConfigProperties.TARGET_DEV_HUB, OrgConfigProperties.TARGET_ORG],
            isScratchOrg: false,
            username: testOrg.username,
            orgId: testOrg.orgId,
            instanceUrl: testOrg.instanceUrl,
            accessToken: testOrg.accessToken,
            oauthMethod: 'jwt',
            isDevHub: false,
            isExpired: 'unknown',
            isSandbox: false,
          },
        ]);
      });

      it('should return list of authorizations devhub username', async () => {
        const expiryDate = new Date(Date.now());
        expiryDate.setFullYear(expiryDate.getFullYear() + 1);
        stubMethod($$.SANDBOX, AuthInfo.prototype, 'getFields').returns({
          ...(await testOrg.getConfig()),
          devHubUsername: 'foobarusername',
          expirationDate: expiryDate.toISOString(),
        });
        const auths = await AuthInfo.listAllAuthorizations();
        expect(auths).to.deep.equal([
          {
            aliases: [],
            configs: [],
            isScratchOrg: true,
            username: testOrg.username,
            orgId: testOrg.orgId,
            instanceUrl: testOrg.instanceUrl,
            accessToken: testOrg.accessToken,
            oauthMethod: 'jwt',
            isDevHub: false,
            isExpired: false,
            isSandbox: false,
          },
        ]);
      });
    });

    describe('with AuthInfo.create errors', () => {
      beforeEach(async () => {
        await $$.stubAuths(testOrg);
        stubMethod($$.SANDBOX, AuthInfo, 'create').withArgs({ username: testOrg.username }).throws(new Error('FAIL!'));
      });

      it('should return list of authorizations with unknown oauthMethod', async () => {
        const auths = await AuthInfo.listAllAuthorizations((orgAuth) => orgAuth.error === 'FAIL!');
        expect(auths).to.deep.equal([
          {
            aliases: [],
            configs: [],
            username: testOrg.username,
            orgId: testOrg.orgId,
            instanceUrl: testOrg.instanceUrl,
            isExpired: 'unknown',
            accessToken: undefined,
            oauthMethod: 'unknown',
            error: 'FAIL!',
          },
        ]);
      });

      it('should return list of authorizations with unknown oauthMethod and alias', async () => {
        $$.stubAliases({ MyAlias: testOrg.username });
        const auths = await AuthInfo.listAllAuthorizations();
        expect(auths).to.deep.equal([
          {
            aliases: ['MyAlias'],
            configs: [],
            username: testOrg.username,
            orgId: testOrg.orgId,
            instanceUrl: testOrg.instanceUrl,
            isExpired: 'unknown',
            accessToken: undefined,
            oauthMethod: 'unknown',
            error: 'FAIL!',
          },
        ]);
      });
    });
  });

  describe('parseSfdxAuthUrl', () => {
    it('should parse the correct url with no client secret', () => {
      const options = AuthInfo.parseSfdxAuthUrl(
        'force://PlatformCLI::5Aep861_OKMvio5gy8xCNsXxybPdupY9fVEZyeVOvb4kpOZx5Z1QLB7k7n5flEqEWKcwUQEX1I.O5DCFwjlYUB.@test.my.salesforce.com'
      );

      expect(options.refreshToken).to.equal(
        '5Aep861_OKMvio5gy8xCNsXxybPdupY9fVEZyeVOvb4kpOZx5Z1QLB7k7n5flEqEWKcwUQEX1I.O5DCFwjlYUB.'
      );
      expect(options.clientId).to.equal('PlatformCLI');
      expect(options.clientSecret).to.equal('');
      expect(options.loginUrl).to.equal('https://test.my.salesforce.com');
    });

    it('should parse the token that includes = for padding', () => {
      const options = AuthInfo.parseSfdxAuthUrl(
        'force://PlatformCLI::5Aep861_OKMvio5gy8xCNsXxybPdupY9fVEZyeVOvb4kpOZx5Z1QLB7k7n5flEqEWKcwUQEX1I.O5DCFwjlYU==@test.my.salesforce.com'
      );

      expect(options.refreshToken).to.equal(
        '5Aep861_OKMvio5gy8xCNsXxybPdupY9fVEZyeVOvb4kpOZx5Z1QLB7k7n5flEqEWKcwUQEX1I.O5DCFwjlYU=='
      );
      expect(options.clientId).to.equal('PlatformCLI');
      expect(options.clientSecret).to.equal('');
      expect(options.loginUrl).to.equal('https://test.my.salesforce.com');
    });

    it('should parse the correct url with client secret', () => {
      const options = AuthInfo.parseSfdxAuthUrl(
        'force://3MVG9SemV5D80oBfPBCgboxuJ9cOMLWNM1DDOZ8zgvJGsz13H3J66coUBCFF3N0zEgLYijlkqeWk4ot_Q2.4o:438437816653243682:5Aep861_OKMvio5gy8xCNsXxybPdupY9fVEZyeVOvb4kpOZx5Z1QLB7k7n5flEqEWKcwUQEX1I.O5DCFwjlYUB.@test.my.salesforce.com'
      );

      expect(options.refreshToken).to.equal(
        '5Aep861_OKMvio5gy8xCNsXxybPdupY9fVEZyeVOvb4kpOZx5Z1QLB7k7n5flEqEWKcwUQEX1I.O5DCFwjlYUB.'
      );
      expect(options.clientId).to.equal(
        '3MVG9SemV5D80oBfPBCgboxuJ9cOMLWNM1DDOZ8zgvJGsz13H3J66coUBCFF3N0zEgLYijlkqeWk4ot_Q2.4o'
      );
      expect(options.clientSecret).to.equal('438437816653243682');
      expect(options.loginUrl).to.equal('https://test.my.salesforce.com');
    });

    it('should throw with incorrect url', () => {
      try {
        shouldThrowSync(() =>
          AuthInfo.parseSfdxAuthUrl(
            'PlatformCLI::5Aep861_OKMvio5gy8xCNsXxybPdupY9fVEZyeVOvb4kpOZx5Z1QLB7k7n5flEqEWKcwUQEX1I.O5DCFwjlYUB.@test.my.salesforce.com'
          )
        );
      } catch (e) {
        expect((e as Error).name).to.equal('INVALID_SFDX_AUTH_URL');
      }
    });
  });

  describe('Handle User HTTP Get Errors', () => {
    let authCodeConfig: { authCode: string; loginUrl: string };

    beforeEach(() => {
      authCodeConfig = {
        authCode: testOrg.authcode,
        loginUrl: testOrg.loginUrl,
      };

      // Stub the http requests (OAuth2.requestToken() and the request for the username)
      postParamsStub.resolves({
        access_token: testOrg.accessToken,
        instance_url: testOrg.instanceUrl,
        id: '00DAuthInfoTest_orgId/005AuthInfoTest_userId',
        refresh_token: testOrg.refreshToken,
      });
    });

    it('user get returns 403 with body of json array', async () => {
      const responseBody = {
        statusCode: 403,
        body: JSON.stringify([
          {
            message: 'The REST API is not enabled for this Organization',
            errorCode: 'RESTAPINOTENABLED',
          },
        ]),
      };
      stubMethod($$.SANDBOX, Transport.prototype, 'httpRequest').resolves(responseBody);
      try {
        await shouldThrow(AuthInfo.create({ oauth2Options: authCodeConfig }));
      } catch (err) {
        expect(err).to.have.property('message').to.include('The REST API is not enabled for this Organization');
      }
    });

    it('user get returns 403 with body of json map', async () => {
      const responseBody = {
        statusCode: 403,
        body: JSON.stringify({
          message: 'The REST API is not enabled for this Organization',
          errorCode: 'RESTAPINOTENABLED',
        }),
      };
      stubMethod($$.SANDBOX, Transport.prototype, 'httpRequest').resolves(responseBody);
      try {
        await shouldThrow(AuthInfo.create({ oauth2Options: authCodeConfig }));
      } catch (err) {
        expect(err).to.have.property('message').to.include('The REST API is not enabled for this Organization');
      }
    });

    it('user get returns 403 with string body', async () => {
      const responseBody = {
        statusCode: 403,
        body: 'The REST API is not enabled for this Organization',
      };
      stubMethod($$.SANDBOX, Transport.prototype, 'httpRequest').resolves(responseBody);
      try {
        await shouldThrow(AuthInfo.create({ oauth2Options: authCodeConfig }));
      } catch (err) {
        expect(err).to.have.property('message').to.include('The REST API is not enabled for this Organization');
      }
    });

    it('user get returns server error with no body', async () => {
      const responseBody = { statusCode: 500 };
      stubMethod($$.SANDBOX, Transport.prototype, 'httpRequest').resolves(responseBody);
      try {
        await shouldThrow(AuthInfo.create({ oauth2Options: authCodeConfig }));
      } catch (err) {
        expect(err).to.have.property('message').to.include('UNKNOWN');
      }
    });

    it('user get returns server error with html body', async () => {
      const responseBody = {
        statusCode: 500,
        body: '<html lang=""><body>Server error occurred, please contact Salesforce Support if the error persists</body></html>',
      };
      stubMethod($$.SANDBOX, Transport.prototype, 'httpRequest').resolves(responseBody);
      try {
        await shouldThrow(AuthInfo.create({ oauth2Options: authCodeConfig }));
      } catch (err) {
        expect(err).to.have.property('message').to.include('Server error occurred');
      }
    });
  });

  describe('getDevHubAuthInfos', () => {
    let adminTestData: MockTestOrgData;
    let user1: MockTestOrgData;

    beforeEach(async () => {
      adminTestData = new MockTestOrgData();
      user1 = new MockTestOrgData();
    });

    it('should not find a dev hub when no authInfos exist', async () => {
      stubMethod($$.SANDBOX, AuthInfo, 'listAllAuthorizations').resolves([]);
      const result = await AuthInfo.getDevHubAuthInfos();
      expect(result).to.have.lengthOf(0);
    });

    it('should not find a dev hub when one auth info exists that is not a dev hub', async () => {
      await $$.stubAuths(user1);
      const result = await AuthInfo.getDevHubAuthInfos();
      expect(result).to.have.lengthOf(0);
    });

    it('should find a dev hub', async () => {
      adminTestData.makeDevHub();
      await $$.stubAuths(adminTestData, user1);
      const result = await AuthInfo.getDevHubAuthInfos();
      expect(result).to.have.lengthOf(1);
    });
  });

  describe('identifyPossibleScratchOrgs', () => {
    let adminTestData: MockTestOrgData;
    let user1: MockTestOrgData;

    beforeEach(async () => {
      adminTestData = new MockTestOrgData();
      user1 = new MockTestOrgData();
    });

    it('should not update auth file - no dev hubs', async () => {
      await $$.stubAuths(adminTestData, user1);

      const authInfo = await AuthInfo.create({
        username: user1.username,
      });

      const getDevHubAuthInfosStub = stubMethod($$.SANDBOX, AuthInfo, 'getDevHubAuthInfos').resolves([]);
      stubMethod($$.SANDBOX, AuthInfo, 'listAllAuthorizations').resolves([]);
      const queryScratchOrgStub = stubMethod($$.SANDBOX, AuthInfo, 'queryScratchOrg');
      const authInfoSaveStub = stubMethod($$.SANDBOX, AuthInfo.prototype, 'save');
      stubMethod($$.SANDBOX, Org.prototype, 'querySandboxProcessByOrgId').throws();

      await AuthInfo.identifyPossibleScratchOrgs({ orgId: user1.orgId }, authInfo);
      expect(getDevHubAuthInfosStub.callCount).to.be.equal(1);
      expect(queryScratchOrgStub.callCount).to.be.equal(0);
      expect(authInfoSaveStub.callCount).to.be.equal(0);
    });

    it('should not update auth file - state already known', async () => {
      adminTestData.makeDevHub();
      user1.isScratchOrg = true;
      user1.devHubUsername = adminTestData.username;

      await $$.stubAuths(adminTestData, user1);

      const authInfo = await AuthInfo.create({
        username: user1.username,
      });

      const getDevHubAuthInfosStub = stubMethod($$.SANDBOX, AuthInfo, 'getDevHubAuthInfos').resolves([]);
      const queryScratchOrgStub = stubMethod($$.SANDBOX, AuthInfo, 'queryScratchOrg');
      const authInfoSaveStub = stubMethod($$.SANDBOX, AuthInfo.prototype, 'save');
      stubMethod($$.SANDBOX, Org.prototype, 'querySandboxProcessByOrgId').throws();

      await AuthInfo.identifyPossibleScratchOrgs(authInfo.getFields(), authInfo);
      expect(getDevHubAuthInfosStub.callCount).to.be.equal(0);
      expect(queryScratchOrgStub.callCount).to.be.equal(0);
      expect(authInfoSaveStub.callCount).to.be.equal(0);
    });

    it('should not update auth file - no fields.orgId', async () => {
      adminTestData.makeDevHub();
      user1.isScratchOrg = true;
      // @ts-expect-error - operand must be optional
      delete user1.orgId;
      user1.devHubUsername = adminTestData.username;

      await $$.stubAuths(adminTestData, user1);
      const authInfo = await AuthInfo.create({
        username: user1.username,
      });

      const getDevHubAuthInfosSpy = spyMethod($$.SANDBOX, AuthInfo, 'getDevHubAuthInfos');
      const queryScratchOrgStub = stubMethod($$.SANDBOX, AuthInfo, 'queryScratchOrg');
      const authInfoSaveStub = stubMethod($$.SANDBOX, AuthInfo.prototype, 'save');
      stubMethod($$.SANDBOX, Org.prototype, 'querySandboxProcessByOrgId').throws();

      await AuthInfo.identifyPossibleScratchOrgs(authInfo.getFields(), authInfo);
      expect(getDevHubAuthInfosSpy.callCount).to.be.equal(0);
      expect(queryScratchOrgStub.callCount).to.be.equal(0);
      expect(authInfoSaveStub.callCount).to.be.equal(0);
    });

    it('should update auth file as a scratch org', async () => {
      adminTestData.makeDevHub();

      await $$.stubAuths(adminTestData, user1);

      const authInfo = await AuthInfo.create({
        username: user1.username,
      });

      const devhubAuths = await AuthInfo.getDevHubAuthInfos();
      const getDevHubAuthInfosStub = stubMethod($$.SANDBOX, AuthInfo, 'getDevHubAuthInfos').resolves(devhubAuths);
      stubMethod($$.SANDBOX, AuthInfo, 'listAllAuthorizations').resolves([]);
      const queryScratchOrgStub = stubMethod($$.SANDBOX, AuthInfo, 'queryScratchOrg').resolves({
        Id: '123',
        ExpirationDate: '2020-01-01',
      });
      const authInfoSaveStub = stubMethod($$.SANDBOX, AuthInfo.prototype, 'save');
      stubMethod($$.SANDBOX, Org.prototype, 'querySandboxProcessByOrgId').throws();

      await AuthInfo.identifyPossibleScratchOrgs(authInfo.getFields(), authInfo);
      expect(getDevHubAuthInfosStub.callCount).to.be.equal(1);
      expect(queryScratchOrgStub.callCount).to.be.equal(1);
      expect(authInfoSaveStub.callCount).to.be.equal(1);
    });

    it('should update auth file as a sandbox from possible prod orgs', async () => {
      adminTestData.makeDevHub();

      await $$.stubAuths(adminTestData, user1);

      const authInfo = await AuthInfo.create({
        username: user1.username,
      });

      const stateAggregator = await StateAggregator.getInstance();
      const stateAggregatorStub = stubMethod($$.SANDBOX, StateAggregator, 'getInstance');
      const sandboxSetStub = stubMethod($$.SANDBOX, stateAggregator.sandboxes, 'set');
      const sandboxWriteStub = stubMethod($$.SANDBOX, stateAggregator.sandboxes, 'write');
      stateAggregatorStub.resolves(stateAggregator);
      const devhubAuths = await AuthInfo.getDevHubAuthInfos();
      stubMethod($$.SANDBOX, AuthInfo, 'getDevHubAuthInfos').resolves([]);
      stubMethod($$.SANDBOX, AuthInfo, 'listAllAuthorizations').resolves(devhubAuths);
      const authInfoSaveStub = stubMethod($$.SANDBOX, AuthInfo.prototype, 'save').resolves();
      const queryScratchOrgStub = stubMethod($$.SANDBOX, AuthInfo, 'queryScratchOrg');
      const queryScratchOrgError = new Error('not a scratch org');
      queryScratchOrgError.name = 'SingleRecordQuery_NoRecords';
      queryScratchOrgStub.throws(queryScratchOrgError);
      const sbxQueryStub = stubMethod($$.SANDBOX, Org.prototype, 'querySandboxProcessByOrgId');
      sbxQueryStub.resolves({
        Id: '0GRB0000000L0ZVOA0',
        Status: 'Completed',
        SandboxName: 'TestSandbox',
        SandboxInfoId: '0GQB0000000PCOdOAO',
        LicenseType: 'DEVELOPER',
        CreatedDate: '2021-01-22T22:49:52.000+0000',
      });

      await AuthInfo.identifyPossibleScratchOrgs(authInfo.getFields(), authInfo);

      expect(authInfoSaveStub.callCount).to.be.equal(2);
      expect(authInfoSaveStub.secondCall.args[0]).to.have.property('isSandbox', true);
      expect(authInfoSaveStub.secondCall.args[0]).to.have.property('isScratch', false);
      expect(sandboxSetStub.calledOnce).to.be.true;
      expect(sandboxSetStub.firstCall.args[0]).to.equal(authInfo.getFields().orgId);
      expect(sandboxSetStub.firstCall.args[1]).to.have.property('prodOrgUsername', adminTestData.username);
      expect(sandboxWriteStub.calledOnce).to.be.true;
      expect(sandboxWriteStub.firstCall.args[0]).to.equal(authInfo.getFields().orgId);
    });
  });

  describe('determineIfDevHub', () => {
    it('should return true if request succeeds', async () => {
      stubMethod($$.SANDBOX, Transport.prototype, 'httpRequest').resolves({
        statusCode: 200,
        body: JSON.stringify([]),
      });
      const authInfo = await AuthInfo.create({ username: testOrg.username });
      // @ts-expect-error because private method
      expect(await authInfo.determineIfDevHub(testOrg.instanceUrl, testOrg.accessToken)).to.be.true;
    });

    it('should return false if request returns 400', async () => {
      stubMethod($$.SANDBOX, Transport.prototype, 'httpRequest').resolves({
        statusCode: 400,
        body: JSON.stringify([]),
      });
      const authInfo = await AuthInfo.create({ username: testOrg.username });
      // @ts-expect-error because private method
      expect(await authInfo.determineIfDevHub(testOrg.instanceUrl, testOrg.accessToken)).to.be.false;
    });

    it('should return false if request fails', async () => {
      stubMethod($$.SANDBOX, Transport.prototype, 'httpRequest').throws();
      const authInfo = await AuthInfo.create({ username: testOrg.username });
      // @ts-expect-error because private method
      expect(await authInfo.determineIfDevHub(testOrg.instanceUrl, testOrg.accessToken)).to.be.false;
    });
  });

  describe('loadDecryptedAuthFromConfig', () => {
    const expectedErrorName = 'NamedOrgNotFoundError';
    it('should throw error if no auth file is found', async () => {
      try {
        const authInfo = await AuthInfo.create({ username: testOrg.username });
        // @ts-expect-error because private method
        await shouldThrow(authInfo.loadDecryptedAuthFromConfig('DOES_NOT_EXIST'));
      } catch (e) {
        expect(e).to.have.property('name', expectedErrorName);
      }
    });
  });
});

describe('AuthInfo No fs mock', () => {
  const $$ = new TestContext();

  const TEST_KEY = {
    service: 'sfdx',
    account: 'local',
    key: '8e8fd1e6dc06a37bf420898dbc3ee35c',
  };

  beforeEach(() => {
    // Testing crypto functionality, so restore global stubs.
    $$.SANDBOX.restore();
    $$.SANDBOXES.CRYPTO.restore();
    $$.SANDBOXES.CONFIG.restore();
    $$.SANDBOXES.ORGS.restore();

    stubMethod($$.SANDBOX, Crypto.prototype, 'getKeyChain').callsFake(() =>
      Promise.resolve({
        setPassword: () => Promise.resolve(),
        getPassword: (data: JsonMap, cb: (val1: AnyJson, key: string) => {}) => cb(null, TEST_KEY.key),
      })
    );
  });

  it('missing config', async () => {
    const expectedErrorName = 'NamedOrgNotFoundError';
    try {
      await shouldThrow(AuthInfo.create({ username: 'does_not_exist@gb.com' }));
    } catch (e) {
      expect(e).to.have.property('name', expectedErrorName);
    }
  });

  it('invalid devhub username', async () => {
    const expectedErrorName = 'NamedOrgNotFoundError';
    try {
      await shouldThrow(AuthInfo.create({ username: 'does_not_exist@gb.com', isDevHub: true }));
    } catch (e) {
      expect(e).to.have.property('name', expectedErrorName);
      expect(e).to.have.property('message', 'No authorization information found for does_not_exist@gb.com.');
    }
  });
});<|MERGE_RESOLUTION|>--- conflicted
+++ resolved
@@ -19,12 +19,8 @@
 import { Transport } from 'jsforce/lib/transport';
 
 import { OAuth2 } from 'jsforce';
-<<<<<<< HEAD
 import { SinonSpy, SinonStub, match } from 'sinon';
-=======
-import { SinonSpy, SinonStub } from 'sinon';
 import { AuthFields, AuthInfo, Org } from '../../../src/org';
->>>>>>> e74bcd44
 import { JwtOAuth2Config } from '../../../src/org/authInfo';
 import { MockTestOrgData, shouldThrow, shouldThrowSync, TestContext } from '../../../src/testSetup';
 import { OrgConfigProperties } from '../../../src/org/orgConfigProperties';
