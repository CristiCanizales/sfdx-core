--- conflicted
+++ resolved
@@ -12,7 +12,6 @@
     "salesforce",
     "sfdx",
     "salesforcedx"
-<<<<<<< HEAD
   ],
   "license": "BSD-3-Clause",
   "dependencies": {
@@ -32,7 +31,4 @@
     "sinon": "3.2.1",
     "typescript": "2.4.2"
   }
-=======
-  ]
->>>>>>> d5ceace1
 }