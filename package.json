{
  "name": "@salesforce/core",
<<<<<<< HEAD
  "version": "5.4.0-crdt.1",
=======
  "version": "5.3.16",
>>>>>>> 731e56ff
  "description": "Core libraries to interact with SFDX projects, orgs, and APIs.",
  "main": "lib/exported",
  "types": "lib/exported.d.ts",
  "license": "BSD-3-Clause",
  "engines": {
    "node": ">=18.0.0"
  },
  "scripts": {
    "build": "wireit",
    "ci-docs": "yarn sf-ci-docs",
    "clean": "sf-clean",
    "clean-all": "sf-clean all",
    "compile": "wireit",
    "docs": "sf-docs",
    "format": "wireit",
    "lint": "wireit",
    "lint-fix": "yarn sf-lint --fix",
    "postcompile": "tsc -p typedocExamples",
    "prepack": "sf-prepack",
    "prepare": "sf-install",
    "test": "wireit",
    "test:only": "wireit",
    "test:perf": "ts-node test/perf/logger/main.test.ts"
  },
  "keywords": [
    "force",
    "salesforce",
    "sfdx",
    "salesforcedx"
  ],
  "files": [
    "docs",
    "lib",
    "messages",
    "!lib/**/*.map",
    "messageTransformer/messageTransformer.ts"
  ],
  "dependencies": {
    "@salesforce/kit": "^3.0.15",
    "@salesforce/schemas": "^1.6.1",
    "@salesforce/ts-types": "^2.0.9",
    "@types/semver": "^7.5.3",
    "ajv": "^8.12.0",
    "change-case": "^4.1.2",
    "faye": "^1.4.0",
    "form-data": "^4.0.0",
    "js2xmlparser": "^4.0.1",
    "jsforce": "^2.0.0-beta.28",
    "jsonwebtoken": "9.0.2",
    "jszip": "3.10.1",
    "pino": "^8.16.0",
    "pino-abstract-transport": "^1.0.0",
    "pino-pretty": "^10.2.3",
    "proper-lockfile": "^4.1.2",
    "semver": "^7.5.4",
    "ts-retry-promise": "^0.7.1"
  },
  "devDependencies": {
<<<<<<< HEAD
    "@salesforce/dev-config": "^4.0.1",
    "@salesforce/dev-scripts": "^5.11.0",
=======
    "@salesforce/dev-config": "^4.1.0",
    "@salesforce/dev-scripts": "^5.4.2",
>>>>>>> 731e56ff
    "@salesforce/prettier-config": "^0.0.3",
    "@salesforce/ts-sinon": "^1.4.18",
    "@types/benchmark": "^2.1.3",
    "@types/chai-string": "^1.4.3",
    "@types/jsonwebtoken": "9.0.3",
    "@types/lodash": "^4.14.200",
    "@types/proper-lockfile": "^4.1.2",
    "@types/shelljs": "0.8.13",
    "@typescript-eslint/eslint-plugin": "^5.62.0",
    "@typescript-eslint/parser": "^5.62.0",
    "benchmark": "^2.1.4",
    "chai": "^4.3.10",
    "chai-string": "^1.5.0",
    "eslint": "^8.52.0",
    "eslint-config-prettier": "^8.10.0",
    "eslint-config-salesforce": "^2.0.2",
    "eslint-config-salesforce-license": "^0.2.0",
    "eslint-config-salesforce-typescript": "^1.1.2",
    "eslint-plugin-header": "^3.1.1",
    "eslint-plugin-import": "^2.28.1",
    "eslint-plugin-jsdoc": "^43.2.0",
    "husky": "^7.0.4",
    "lodash": "^4.17.21",
    "mocha": "^9.1.3",
    "nyc": "^15.1.0",
    "prettier": "^2.8.7",
    "pretty-quick": "^3.1.3",
    "shelljs": "0.8.5",
    "sinon": "^14.0.2",
    "ts-node": "^10.4.0",
    "ttypescript": "^1.5.15",
    "typescript": "^4.9.5",
    "wireit": "^0.14.0"
  },
  "repository": {
    "type": "git",
    "url": "https://github.com/forcedotcom/sfdx-core.git"
  },
  "publishConfig": {
    "access": "public"
  },
  "wireit": {
    "build": {
      "dependencies": [
        "compile",
        "lint"
      ]
    },
    "compile": {
      "command": "ttsc -p . --pretty --incremental",
      "files": [
        "src/**/*.ts",
        "tsconfig.json",
        "messages",
        "messageTransformer"
      ],
      "output": [
        "lib/**",
        "*.tsbuildinfo"
      ],
      "clean": "if-file-deleted"
    },
    "format": {
      "command": "prettier --write \"+(src|test|schemas)/**/*.+(ts|js|json)|command-snapshot.json\"",
      "files": [
        "src/**/*.ts",
        "test/**/*.ts",
        "schemas/**/*.json",
        "command-snapshot.json",
        ".prettier*"
      ],
      "output": []
    },
    "lint": {
      "command": "eslint src test --color --cache --cache-location .eslintcache",
      "files": [
        "src/**/*.ts",
        "test/**/*.ts",
        "messages/**",
        "**/.eslint*",
        "**/tsconfig.json"
      ],
      "output": []
    },
    "test:compile": {
      "command": "tsc -p \"./test\" --pretty",
      "files": [
        "test/**/*.ts",
        "**/tsconfig.json"
      ],
      "output": []
    },
    "test:only": {
      "command": "nyc mocha \"test/**/*Test.ts\"",
      "env": {
        "FORCE_COLOR": "2"
      },
      "files": [
        "test/**/*.ts",
        "src/**/*.ts",
        "**/tsconfig.json",
        ".mocha*",
        "!*.nut.ts",
        ".nycrc"
      ],
      "output": []
    },
    "test": {
      "dependencies": [
        "test:only",
        "test:compile"
      ]
    }
  }
}<|MERGE_RESOLUTION|>--- conflicted
+++ resolved
@@ -1,10 +1,6 @@
 {
   "name": "@salesforce/core",
-<<<<<<< HEAD
   "version": "5.4.0-crdt.1",
-=======
-  "version": "5.3.16",
->>>>>>> 731e56ff
   "description": "Core libraries to interact with SFDX projects, orgs, and APIs.",
   "main": "lib/exported",
   "types": "lib/exported.d.ts",
@@ -63,13 +59,8 @@
     "ts-retry-promise": "^0.7.1"
   },
   "devDependencies": {
-<<<<<<< HEAD
-    "@salesforce/dev-config": "^4.0.1",
+    "@salesforce/dev-config": "^4.1.0",
     "@salesforce/dev-scripts": "^5.11.0",
-=======
-    "@salesforce/dev-config": "^4.1.0",
-    "@salesforce/dev-scripts": "^5.4.2",
->>>>>>> 731e56ff
     "@salesforce/prettier-config": "^0.0.3",
     "@salesforce/ts-sinon": "^1.4.18",
     "@types/benchmark": "^2.1.3",
