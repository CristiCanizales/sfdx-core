--- conflicted
+++ resolved
@@ -115,12 +115,7 @@
         });
 
         it('noPropertyInput validation', async () => {
-<<<<<<< HEAD
             const config: SfdxConfig = await SfdxConfig.create<SfdxConfig>(SfdxConfig.getDefaultOptions(true));
-            config.setContents();
-=======
-            const config: SfdxConfig = await SfdxConfig.create(SfdxConfig.getDefaultOptions(true));
->>>>>>> cc9239c5
             await config.setPropertyValue(SfdxConfig.DEFAULT_USERNAME, 'foo@example.com');
             expect(config.getContents()[SfdxConfig.DEFAULT_USERNAME]).to.be.equal('foo@example.com');
         });
@@ -131,8 +126,8 @@
 
             const TEST_VAL = 'test';
 
-            const origFunction = Config.prototype.write;
-            const writeStub = $$.SANDBOX.stub(Config.prototype, Config.prototype.write.name).callsFake(async function(contents) {
+            const origFunction = ConfigFile.prototype.write;
+            const writeStub = $$.SANDBOX.stub(ConfigFile.prototype, ConfigFile.prototype.write.name).callsFake(async function(contents) {
                 if (this.path.includes('key.json')) {
                     return await origFunction.call(this, contents);
                 } else {
@@ -141,7 +136,7 @@
                 }
             });
 
-            const config: SfdxConfig = await SfdxConfig.create(SfdxConfig.getDefaultOptions(true));
+            const config: SfdxConfig = await SfdxConfig.create<SfdxConfig>(SfdxConfig.getDefaultOptions(true));
             await config.setPropertyValue(SfdxConfig.ISV_DEBUGGER_SID, TEST_VAL);
             await config.write();
 
