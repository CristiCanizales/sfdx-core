--- conflicted
+++ resolved
@@ -9,12 +9,9 @@
 import { retryDecorator, NotRetryableError } from 'ts-retry-promise';
 import { Logger } from '../logger';
 import { SfdxError } from '../sfdxError';
-<<<<<<< HEAD
+import { Lifecycle } from '../lifecycleEvents';
 import { StatusResult } from './streamingClient';
-=======
-import { Lifecycle } from '../lifecycleEvents';
-import { StatusResult } from './client';
->>>>>>> cda88fe3
+
 /**
  * This is a polling client that can be used to poll the status of long running tasks. It can be used as a replacement
  * for Streaming when streaming topics are not available or when streaming handshakes are failing. Why wouldn't you
@@ -59,42 +56,13 @@
    * Returns a promise to call the specified polling function using the interval and timeout specified
    * in the polling options.
    */
-<<<<<<< HEAD
-  public async subscribe(): Promise<AnyJson | undefined> {
+  public async subscribe<T = AnyJson>(): Promise<T> {
     let errorInPollingFunction; // keep this around for returning in the catch block
     const doPoll = async () => {
-=======
-  // TODO v3.0 remove undefined as this method ensures that the payload is always returned
-  public async subscribe<T = AnyJson>(): Promise<T | undefined> {
-    let errorInPollingFunction; // keep this around for returning in the catch block
-    const doPoll = async (): Promise<T> => {
->>>>>>> cda88fe3
       let result;
       try {
         result = await this.options.poll();
       } catch (error) {
-<<<<<<< HEAD
-        errorInPollingFunction = error;
-        // there was an actual error thrown, so we don't want to keep retrying
-        throw new NotRetryableError((error as Error).name);
-      }
-      if (result.completed) {
-        return result.payload;
-      }
-      throw new Error('Operation did not complete.  Retrying...'); // triggers a retry
-    };
-    const finalResult = retryDecorator(doPoll, {
-      timeout: this.options.timeout.milliseconds,
-      delay: this.options.frequency.milliseconds,
-      retries: 'INFINITELY',
-    });
-    try {
-      return await finalResult();
-    } catch (error) {
-      if (errorInPollingFunction) {
-        throw errorInPollingFunction;
-      }
-=======
         const err = (errorInPollingFunction = error as Error);
         if (
           ['ETIMEDOUT', 'ENOTFOUND', 'ECONNRESET', 'socket hang up'].some((retryableNetworkError) =>
@@ -126,7 +94,7 @@
       if (errorInPollingFunction) {
         throw errorInPollingFunction;
       }
->>>>>>> cda88fe3
+
       this.logger.debug('Polling timed out');
       throw new SfdxError('The client has timed out.', this.options.timeoutErrorName ?? 'PollingClientTimeout');
     }
