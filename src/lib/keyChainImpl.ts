--- conflicted
+++ resolved
@@ -15,7 +15,7 @@
 import { SfdxUtil } from './util';
 import { Global } from './global';
 import { KeychainConfig } from './config/keychainConfig';
-import {Config} from './config/config';
+import { ConfigFile } from './config/configFile';
 
 /* tslint:disable: no-bitwise */
 
@@ -357,11 +357,6 @@
 
 export class GenericKeychainAccess {
 
-<<<<<<< HEAD
-    protected static SECRET_FILE: string = path.join(Global.DIR, KeychainConfig.getFileName());
-
-=======
->>>>>>> cc9239c5
     public async getPassword(opts, fn): Promise<any> {
         // validate the file in .sfdx
         await this.isValidFileAccess(async (fileAccessError) => {
@@ -419,7 +414,7 @@
 
     protected async isValidFileAccess(cb: (val?) => Promise<void>): Promise<any> {
         try {
-            const root = await Config.resolveRootFolder(true);
+            const root = await ConfigFile.resolveRootFolder(true);
             await SfdxUtil.access(path.join(root, Global.STATE_FOLDER), fs.constants.R_OK | fs.constants.X_OK | fs.constants.W_OK);
             await cb(null);
         } catch (err) {
@@ -431,7 +426,7 @@
 export class GenericUnixKeychainAccess extends GenericKeychainAccess {
 
     protected async isValidFileAccess(cb: (val?) => Promise<void>): Promise<any> {
-        const secretFile: string = path.join(await Config.resolveRootFolder(true),
+        const secretFile: string = path.join(await ConfigFile.resolveRootFolder(true),
             Global.STATE_FOLDER, KeychainConfig.getDefaultOptions().filename);
         await super.isValidFileAccess(async (err) => {
             if (!_.isNil(err)) {
